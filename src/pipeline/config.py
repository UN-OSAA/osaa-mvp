<<<<<<< HEAD
import os
import boto3
from pipeline.exceptions import ConfigurationError
import logging
import colorlog
from botocore.exceptions import ClientError
import sys
=======
"""Configuration module for project settings and environment variables.

This module manages configuration settings and environment-specific
parameters for the United Nations OSAA MVP project.
"""
>>>>>>> fd2a6016

import logging
import os

# Setup logging
logger = logging.getLogger(__name__)

# get the local root directory
ROOT_DIR = os.path.abspath(os.path.join(os.path.dirname(__file__), "..", ".."))

# Define the LOCAL DATA directory relative to the root
# RAW_DATA_DIR = os.path.join(ROOT_DIR, 'raw_data')
# PROC_DATA_DIR = os.path.join(ROOT_DIR, 'processed')

DATALAKE_DIR = os.path.join(ROOT_DIR, "data")
RAW_DATA_DIR = os.getenv("RAW_DATA_DIR", os.path.join(DATALAKE_DIR, "raw"))
STAGING_DATA_DIR = os.path.join(DATALAKE_DIR, "staging")
MASTER_DATA_DIR = os.path.join(STAGING_DATA_DIR, "master")

# Allow both Docker and local environment DuckDB path
DB_PATH = os.getenv("DB_PATH", os.path.join(ROOT_DIR, "sqlMesh", "osaa_mvp.db"))

# Environment configurations
TARGET = os.getenv("TARGET", "dev").lower()
USERNAME = os.getenv("USERNAME", "default").lower()

S3_ENV = TARGET if TARGET in ["prod", "int"] else f"{TARGET}_{USERNAME}"

ENABLE_S3_UPLOAD = os.getenv("ENABLE_S3_UPLOAD", "true").lower() == "true"

# S3 configurations with environment-based paths
S3_BUCKET_NAME = os.getenv("S3_BUCKET_NAME", "osaa-mvp")
LANDING_AREA_FOLDER = f"{S3_ENV}/landing"
TRANSFORMED_AREA_FOLDER = f"{S3_ENV}/transformed"
STAGING_AREA_PATH = f"{S3_ENV}/staging"

<<<<<<< HEAD
# Custom Exception for Configuration Errors
class ConfigurationError(Exception):
    """Exception raised for configuration-related errors."""
    pass

# Logging configuration
def create_logger():
    """
    Create a structured, color-coded logger with clean output.
    
    :return: Configured logger instance
    """
    # Create logger
    logger = colorlog.getLogger(__name__)
    logger.setLevel(logging.INFO)
    logger.propagate = False

    # Remove any existing handlers
    for handler in logger.handlers[:]:
        logger.removeHandler(handler)

    # Create console handler
    console_handler = colorlog.StreamHandler()
    
    # Custom log format with clear structure
    formatter = colorlog.ColoredFormatter(
        # Structured format with clear sections
        '%(log_color)s[%(levelname)s]%(reset)s '
        '%(blue)s[%(name)s]%(reset)s '
        '%(message)s',
        log_colors={
            'DEBUG': 'cyan',
            'INFO': 'green',
            'WARNING': 'yellow',
            'ERROR': 'red',
            'CRITICAL': 'red,bg_white'
        },
        secondary_log_colors={}
    )
    console_handler.setFormatter(formatter)
    logger.addHandler(console_handler)

    return logger

# Global logger instance
logger = create_logger()

def validate_config():
    """
    Validate critical configuration parameters.
    Raises ConfigurationError if any required config is missing or invalid.
    
    :raises ConfigurationError: If configuration is invalid
    """
    # Validate root directories
    required_dirs = [
        ('ROOT_DIR', ROOT_DIR),
        ('DATALAKE_DIR', DATALAKE_DIR),
        ('RAW_DATA_DIR', RAW_DATA_DIR),
        ('STAGING_DATA_DIR', STAGING_DATA_DIR),
        ('MASTER_DATA_DIR', MASTER_DATA_DIR)
    ]
    
    for dir_name, dir_path in required_dirs:
        if not dir_path:
            raise ConfigurationError(f"Missing required directory configuration: {dir_name}")
        
        # Create directory if it doesn't exist
        try:
            os.makedirs(dir_path, exist_ok=True)
        except Exception as e:
            raise ConfigurationError(f"Unable to create directory {dir_name} at {dir_path}: {e}")
    
    # Validate DB Path
    if not DB_PATH:
        raise ConfigurationError("Database path (DB_PATH) is not configured")
    
    try:
        # Ensure DB directory exists
        db_dir = os.path.dirname(DB_PATH)
        os.makedirs(db_dir, exist_ok=True)
    except Exception as e:
        raise ConfigurationError(f"Unable to create database directory at {db_dir}: {e}")
    
    # Validate S3 Configuration
    if ENABLE_S3_UPLOAD:
        if not S3_BUCKET_NAME:
            raise ConfigurationError("S3 upload is enabled but no bucket name is specified")
        
        # Validate S3 folder configurations
        s3_folders = [
            ('LANDING_AREA_FOLDER', LANDING_AREA_FOLDER),
            ('TRANSFORMED_AREA_FOLDER', TRANSFORMED_AREA_FOLDER),
            ('STAGING_AREA_PATH', STAGING_AREA_PATH)
        ]
        
        for folder_name, folder_path in s3_folders:
            if not folder_path:
                raise ConfigurationError(f"Missing S3 folder configuration: {folder_name}")
    
    # Validate environment configurations
    if not TARGET:
        raise ConfigurationError("TARGET environment is not set")
    
    # Log validation success (optional)
    logger.info("Configuration validation successful")

def validate_aws_credentials():
    """
    Validate AWS credentials with structured error handling.
    
    Performs comprehensive checks:
    - Verifies presence of required environment variables
    - Validates AWS credential format
    - Attempts S3 client creation
    - Performs lightweight bucket listing test
    
    :raises ConfigurationError: If credentials are invalid or missing
    """
    def _mask_sensitive(value):
        """Mask sensitive information in logs."""
        return '*' * len(value) if value else 'NOT SET'

    try:
        # Credential validation stages
        logger.info('Validating AWS Credentials')
        
        # Check required environment variables
        required_vars = [
            'AWS_ACCESS_KEY_ID', 
            'AWS_SECRET_ACCESS_KEY', 
            'AWS_DEFAULT_REGION'
        ]
        
        # Log environment variable status
        logger.debug('Checking Environment Variables:')
        for var in required_vars:
            value = os.getenv(var)
            logger.debug(f'  {var}: {_mask_sensitive(value)}')
        
        # Validate variable presence
        for var in required_vars:
            if not os.getenv(var):
                raise ConfigurationError(f"Missing AWS credential: {var}")
        
        # Extract credentials
        access_key = os.getenv('AWS_ACCESS_KEY_ID')
        secret_key = os.getenv('AWS_SECRET_ACCESS_KEY')
        region = os.getenv('AWS_DEFAULT_REGION', 'us-east-1')
        
        # Validate credential format
        if not access_key.startswith('AKIA'):
            logger.warning('Potential non-standard AWS Access Key ID format')
        
        if len(access_key) < 10 or len(secret_key) < 20:
            raise ConfigurationError("Incomplete or malformed AWS credentials")
        
        # S3 client creation and validation
        try:
            s3_client = boto3.client(
                's3', 
                aws_access_key_id=access_key, 
                aws_secret_access_key=secret_key, 
                region_name=region
            )
            
            # Lightweight bucket listing test
            try:
                s3_client.list_buckets()
                logger.info('AWS credentials validated successfully')
            
            except ClientError as list_error:
                error_code = list_error.response['Error']['Code']
                error_message = list_error.response['Error']['Message']
                
                # Specific handling for invalid access key
                if error_code == 'InvalidAccessKeyId':
                    detailed_error = "Invalid AWS Access Key"
                    logger.error(detailed_error)
                    logger.error(f"Error Details: {error_message}")
                    raise ConfigurationError(detailed_error) from list_error
                
                # Generic S3 access error
                logger.error(f'S3 Access Error: {error_message}')
                raise ConfigurationError(f"S3 Access Failed: {error_message}")
        
        except Exception as client_error:
            logger.error(f'S3 Client Creation Failed: {client_error}')
            raise ConfigurationError(f"S3 Client Setup Error: {client_error}")
    
    except Exception as e:
        # Structured error reporting
        logger.critical('🔒 AWS CREDENTIALS VALIDATION FAILED 🔒')
        logger.critical(f'Error Type: {type(e).__name__}')
        logger.critical(f'Error Details: {str(e)}')
        
        # Concise troubleshooting guide
        troubleshooting_steps = [
            "1. Verify AWS credentials in .env",
            "2. Check IAM user permissions",
            "3. Regenerate AWS access keys",
            "4. Confirm AWS account and region"
        ]
        
        logger.critical('Troubleshooting:')
        for step in troubleshooting_steps:
            logger.critical(f'  {step}')
        
        logger.critical('Contact AWS administrator for assistance.')
        
        raise

# Validate configuration and AWS credentials when module is imported
try:
    validate_config()
    validate_aws_credentials()
except ConfigurationError as config_error:
    sys.exit(1)
=======
# Local copy of master data
LOCAL = True


# Log configuration details
def log_configuration() -> None:
    """Log the current configuration details for debugging and transparency."""
    logger.info("🔧 OSAA MVP Configuration Details")
    logger.info("   Project Configuration:")
    logger.info(f"   🗂️  Root Directory: {ROOT_DIR}")

    logger.info("   📂 Data Directories:")
    logger.info(f"      • Datalake: {DATALAKE_DIR}")
    logger.info(f"      • Raw Data: {RAW_DATA_DIR}")
    logger.info(f"      • Staging Data: {STAGING_DATA_DIR}")
    logger.info(f"      • Master Data: {MASTER_DATA_DIR}")

    logger.info("   🗃️  Database Configuration:")
    logger.info(f"      • Database Path: {DB_PATH}")

    logger.info("   🌐 Environment Settings:")
    logger.info(f"      • Target Environment: {TARGET}")
    logger.info(f"      • Username: {USERNAME}")
    logger.info(f"      • S3 Environment: {S3_ENV}")

    logger.info("   ☁️ S3 Configuration:")
    logger.info(f"      • Bucket Name: {S3_BUCKET_NAME}")
    logger.info(f"      • S3 Upload Enabled: {ENABLE_S3_UPLOAD}")
    logger.info(f"      • Landing Area: {LANDING_AREA_FOLDER}")
    logger.info(f"      • Transformed Area: {TRANSFORMED_AREA_FOLDER}")
    logger.info(f"      • Staging Area: {STAGING_AREA_PATH}")


# Call log configuration when the module is imported
log_configuration()
>>>>>>> fd2a6016
<|MERGE_RESOLUTION|>--- conflicted
+++ resolved
@@ -1,24 +1,18 @@
-<<<<<<< HEAD
-import os
-import boto3
-from pipeline.exceptions import ConfigurationError
-import logging
-import colorlog
-from botocore.exceptions import ClientError
-import sys
-=======
 """Configuration module for project settings and environment variables.
 
 This module manages configuration settings and environment-specific
 parameters for the United Nations OSAA MVP project.
 """
->>>>>>> fd2a6016
 
 import logging
 import os
-
-# Setup logging
-logger = logging.getLogger(__name__)
+import sys
+
+import boto3
+import colorlog
+from botocore.exceptions import ClientError
+
+from pipeline.exceptions import ConfigurationError
 
 # get the local root directory
 ROOT_DIR = os.path.abspath(os.path.join(os.path.dirname(__file__), "..", ".."))
@@ -49,17 +43,19 @@
 TRANSFORMED_AREA_FOLDER = f"{S3_ENV}/transformed"
 STAGING_AREA_PATH = f"{S3_ENV}/staging"
 
-<<<<<<< HEAD
+
 # Custom Exception for Configuration Errors
 class ConfigurationError(Exception):
     """Exception raised for configuration-related errors."""
+
     pass
+
 
 # Logging configuration
 def create_logger():
     """
     Create a structured, color-coded logger with clean output.
-    
+
     :return: Configured logger instance
     """
     # Create logger
@@ -73,235 +69,197 @@
 
     # Create console handler
     console_handler = colorlog.StreamHandler()
-    
+
     # Custom log format with clear structure
     formatter = colorlog.ColoredFormatter(
         # Structured format with clear sections
-        '%(log_color)s[%(levelname)s]%(reset)s '
-        '%(blue)s[%(name)s]%(reset)s '
-        '%(message)s',
+        "%(log_color)s[%(levelname)s]%(reset)s " "%(blue)s[%(name)s]%(reset)s " "%(message)s",
         log_colors={
-            'DEBUG': 'cyan',
-            'INFO': 'green',
-            'WARNING': 'yellow',
-            'ERROR': 'red',
-            'CRITICAL': 'red,bg_white'
+            "DEBUG": "cyan",
+            "INFO": "green",
+            "WARNING": "yellow",
+            "ERROR": "red",
+            "CRITICAL": "red,bg_white",
         },
-        secondary_log_colors={}
+        secondary_log_colors={},
     )
     console_handler.setFormatter(formatter)
     logger.addHandler(console_handler)
 
     return logger
 
+
 # Global logger instance
 logger = create_logger()
 
+
 def validate_config():
     """
     Validate critical configuration parameters.
     Raises ConfigurationError if any required config is missing or invalid.
-    
+
     :raises ConfigurationError: If configuration is invalid
     """
     # Validate root directories
     required_dirs = [
-        ('ROOT_DIR', ROOT_DIR),
-        ('DATALAKE_DIR', DATALAKE_DIR),
-        ('RAW_DATA_DIR', RAW_DATA_DIR),
-        ('STAGING_DATA_DIR', STAGING_DATA_DIR),
-        ('MASTER_DATA_DIR', MASTER_DATA_DIR)
+        ("ROOT_DIR", ROOT_DIR),
+        ("DATALAKE_DIR", DATALAKE_DIR),
+        ("RAW_DATA_DIR", RAW_DATA_DIR),
+        ("STAGING_DATA_DIR", STAGING_DATA_DIR),
+        ("MASTER_DATA_DIR", MASTER_DATA_DIR),
     ]
-    
+
     for dir_name, dir_path in required_dirs:
         if not dir_path:
             raise ConfigurationError(f"Missing required directory configuration: {dir_name}")
-        
+
         # Create directory if it doesn't exist
         try:
             os.makedirs(dir_path, exist_ok=True)
         except Exception as e:
             raise ConfigurationError(f"Unable to create directory {dir_name} at {dir_path}: {e}")
-    
+
     # Validate DB Path
     if not DB_PATH:
         raise ConfigurationError("Database path (DB_PATH) is not configured")
-    
+
     try:
         # Ensure DB directory exists
         db_dir = os.path.dirname(DB_PATH)
         os.makedirs(db_dir, exist_ok=True)
     except Exception as e:
         raise ConfigurationError(f"Unable to create database directory at {db_dir}: {e}")
-    
+
     # Validate S3 Configuration
     if ENABLE_S3_UPLOAD:
         if not S3_BUCKET_NAME:
             raise ConfigurationError("S3 upload is enabled but no bucket name is specified")
-        
+
         # Validate S3 folder configurations
         s3_folders = [
-            ('LANDING_AREA_FOLDER', LANDING_AREA_FOLDER),
-            ('TRANSFORMED_AREA_FOLDER', TRANSFORMED_AREA_FOLDER),
-            ('STAGING_AREA_PATH', STAGING_AREA_PATH)
+            ("LANDING_AREA_FOLDER", LANDING_AREA_FOLDER),
+            ("TRANSFORMED_AREA_FOLDER", TRANSFORMED_AREA_FOLDER),
+            ("STAGING_AREA_PATH", STAGING_AREA_PATH),
         ]
-        
+
         for folder_name, folder_path in s3_folders:
             if not folder_path:
                 raise ConfigurationError(f"Missing S3 folder configuration: {folder_name}")
-    
+
     # Validate environment configurations
     if not TARGET:
         raise ConfigurationError("TARGET environment is not set")
-    
+
     # Log validation success (optional)
     logger.info("Configuration validation successful")
 
+
 def validate_aws_credentials():
     """
     Validate AWS credentials with structured error handling.
-    
+
     Performs comprehensive checks:
     - Verifies presence of required environment variables
     - Validates AWS credential format
     - Attempts S3 client creation
     - Performs lightweight bucket listing test
-    
+
     :raises ConfigurationError: If credentials are invalid or missing
     """
+
     def _mask_sensitive(value):
         """Mask sensitive information in logs."""
-        return '*' * len(value) if value else 'NOT SET'
+        return "*" * len(value) if value else "NOT SET"
 
     try:
         # Credential validation stages
-        logger.info('Validating AWS Credentials')
-        
+        logger.info("Validating AWS Credentials")
+
         # Check required environment variables
-        required_vars = [
-            'AWS_ACCESS_KEY_ID', 
-            'AWS_SECRET_ACCESS_KEY', 
-            'AWS_DEFAULT_REGION'
-        ]
-        
+        required_vars = ["AWS_ACCESS_KEY_ID", "AWS_SECRET_ACCESS_KEY", "AWS_DEFAULT_REGION"]
+
         # Log environment variable status
-        logger.debug('Checking Environment Variables:')
+        logger.debug("Checking Environment Variables:")
         for var in required_vars:
             value = os.getenv(var)
-            logger.debug(f'  {var}: {_mask_sensitive(value)}')
-        
+            logger.debug(f"  {var}: {_mask_sensitive(value)}")
+
         # Validate variable presence
         for var in required_vars:
             if not os.getenv(var):
                 raise ConfigurationError(f"Missing AWS credential: {var}")
-        
+
         # Extract credentials
-        access_key = os.getenv('AWS_ACCESS_KEY_ID')
-        secret_key = os.getenv('AWS_SECRET_ACCESS_KEY')
-        region = os.getenv('AWS_DEFAULT_REGION', 'us-east-1')
-        
+        access_key = os.getenv("AWS_ACCESS_KEY_ID")
+        secret_key = os.getenv("AWS_SECRET_ACCESS_KEY")
+        region = os.getenv("AWS_DEFAULT_REGION", "us-east-1")
+
         # Validate credential format
-        if not access_key.startswith('AKIA'):
-            logger.warning('Potential non-standard AWS Access Key ID format')
-        
+        if not access_key.startswith("AKIA"):
+            logger.warning("Potential non-standard AWS Access Key ID format")
+
         if len(access_key) < 10 or len(secret_key) < 20:
             raise ConfigurationError("Incomplete or malformed AWS credentials")
-        
+
         # S3 client creation and validation
         try:
             s3_client = boto3.client(
-                's3', 
-                aws_access_key_id=access_key, 
-                aws_secret_access_key=secret_key, 
-                region_name=region
+                "s3",
+                aws_access_key_id=access_key,
+                aws_secret_access_key=secret_key,
+                region_name=region,
             )
-            
+
             # Lightweight bucket listing test
             try:
                 s3_client.list_buckets()
-                logger.info('AWS credentials validated successfully')
-            
+                logger.info("AWS credentials validated successfully")
+
             except ClientError as list_error:
-                error_code = list_error.response['Error']['Code']
-                error_message = list_error.response['Error']['Message']
-                
+                error_code = list_error.response["Error"]["Code"]
+                error_message = list_error.response["Error"]["Message"]
+
                 # Specific handling for invalid access key
-                if error_code == 'InvalidAccessKeyId':
+                if error_code == "InvalidAccessKeyId":
                     detailed_error = "Invalid AWS Access Key"
                     logger.error(detailed_error)
                     logger.error(f"Error Details: {error_message}")
                     raise ConfigurationError(detailed_error) from list_error
-                
+
                 # Generic S3 access error
-                logger.error(f'S3 Access Error: {error_message}')
+                logger.error(f"S3 Access Error: {error_message}")
                 raise ConfigurationError(f"S3 Access Failed: {error_message}")
-        
+
         except Exception as client_error:
-            logger.error(f'S3 Client Creation Failed: {client_error}')
+            logger.error(f"S3 Client Creation Failed: {client_error}")
             raise ConfigurationError(f"S3 Client Setup Error: {client_error}")
-    
+
     except Exception as e:
         # Structured error reporting
-        logger.critical('🔒 AWS CREDENTIALS VALIDATION FAILED 🔒')
-        logger.critical(f'Error Type: {type(e).__name__}')
-        logger.critical(f'Error Details: {str(e)}')
-        
+        logger.critical("🔒 AWS CREDENTIALS VALIDATION FAILED 🔒")
+        logger.critical(f"Error Type: {type(e).__name__}")
+        logger.critical(f"Error Details: {str(e)}")
+
         # Concise troubleshooting guide
         troubleshooting_steps = [
             "1. Verify AWS credentials in .env",
             "2. Check IAM user permissions",
             "3. Regenerate AWS access keys",
-            "4. Confirm AWS account and region"
+            "4. Confirm AWS account and region",
         ]
-        
-        logger.critical('Troubleshooting:')
+
+        logger.critical("Troubleshooting:")
         for step in troubleshooting_steps:
-            logger.critical(f'  {step}')
-        
-        logger.critical('Contact AWS administrator for assistance.')
-        
+            logger.critical(f"  {step}")
+
+        logger.critical("Contact AWS administrator for assistance.")
+
         raise
+
 
 # Validate configuration and AWS credentials when module is imported
 try:
     validate_config()
     validate_aws_credentials()
 except ConfigurationError as config_error:
-    sys.exit(1)
-=======
-# Local copy of master data
-LOCAL = True
-
-
-# Log configuration details
-def log_configuration() -> None:
-    """Log the current configuration details for debugging and transparency."""
-    logger.info("🔧 OSAA MVP Configuration Details")
-    logger.info("   Project Configuration:")
-    logger.info(f"   🗂️  Root Directory: {ROOT_DIR}")
-
-    logger.info("   📂 Data Directories:")
-    logger.info(f"      • Datalake: {DATALAKE_DIR}")
-    logger.info(f"      • Raw Data: {RAW_DATA_DIR}")
-    logger.info(f"      • Staging Data: {STAGING_DATA_DIR}")
-    logger.info(f"      • Master Data: {MASTER_DATA_DIR}")
-
-    logger.info("   🗃️  Database Configuration:")
-    logger.info(f"      • Database Path: {DB_PATH}")
-
-    logger.info("   🌐 Environment Settings:")
-    logger.info(f"      • Target Environment: {TARGET}")
-    logger.info(f"      • Username: {USERNAME}")
-    logger.info(f"      • S3 Environment: {S3_ENV}")
-
-    logger.info("   ☁️ S3 Configuration:")
-    logger.info(f"      • Bucket Name: {S3_BUCKET_NAME}")
-    logger.info(f"      • S3 Upload Enabled: {ENABLE_S3_UPLOAD}")
-    logger.info(f"      • Landing Area: {LANDING_AREA_FOLDER}")
-    logger.info(f"      • Transformed Area: {TRANSFORMED_AREA_FOLDER}")
-    logger.info(f"      • Staging Area: {STAGING_AREA_PATH}")
-
-
-# Call log configuration when the module is imported
-log_configuration()
->>>>>>> fd2a6016
+    sys.exit(1)