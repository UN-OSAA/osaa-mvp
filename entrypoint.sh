#!/bin/bash
set -e  # Exit on error

case "$1" in
  "ingest")
    uv run python -m pipeline.ingest.run
    ;;
  "transform")
    cd sqlMesh
    uv run sqlmesh --gateway "${GATEWAY:-local}" plan --auto-apply --include-unmodified --create-from prod --no-prompts "${TARGET:-dev}"
    ;;
  "transform_dry_run")
    export RAW_DATA_DIR=/app/data/raw

    echo "Start local ingestion"
    uv run python -m pipeline.ingest.run
    echo "End ingestion"

    echo "Start sqlMesh"
    cd sqlMesh
    uv run sqlmesh --gateway "${GATEWAY:-local}" plan --auto-apply --include-unmodified --create-from prod --no-prompts "${TARGET:-dev}"
    echo "End sqlMesh"
    ;;
  "ui")
    cd sqlMesh
    uv run sqlmeshui --port "${UI_PORT:-8080}"
    ;;
<<<<<<< HEAD
=======
  "upload")
    uv run python -m pipeline.upload.run
    ;;
>>>>>>> 1f982749
  "etl")
    echo "Starting pipeline"

    echo "Start ingestion"
    uv run python -m pipeline.ingest.run
    echo "End ingestion"

    echo "Start sqlMesh"
    cd sqlMesh
    uv run sqlmesh --gateway "${GATEWAY:-local}" plan --auto-apply --include-unmodified --create-from prod --no-prompts "${TARGET:-dev}"
    echo "End sqlMesh"
<<<<<<< HEAD
=======

    cd ..
    echo "Start upload"
    uv run python -m pipeline.upload.run
    echo "End upload"
>>>>>>> 1f982749
    ;;
  "config_test")
    uv run python -m pipeline.config_test
    ;;
  *)
    echo "Error: Invalid command '$1'"
    echo
    echo "Available commands:"
    echo "  ingest       - Run the data ingestion process"
    echo "  transform    - Run SQLMesh transformations"
    echo "  etl          - Run the complete pipeline (ingest + transform + upload)"
    echo "  ui           - Start the SQLMesh UI server"
    echo "  config_test  - Test and display current configuration settings"
    echo
    echo "Usage: docker compose run pipeline <command>"
    exit 1
    ;;
esac<|MERGE_RESOLUTION|>--- conflicted
+++ resolved
@@ -25,12 +25,6 @@
     cd sqlMesh
     uv run sqlmeshui --port "${UI_PORT:-8080}"
     ;;
-<<<<<<< HEAD
-=======
-  "upload")
-    uv run python -m pipeline.upload.run
-    ;;
->>>>>>> 1f982749
   "etl")
     echo "Starting pipeline"
 
@@ -42,14 +36,6 @@
     cd sqlMesh
     uv run sqlmesh --gateway "${GATEWAY:-local}" plan --auto-apply --include-unmodified --create-from prod --no-prompts "${TARGET:-dev}"
     echo "End sqlMesh"
-<<<<<<< HEAD
-=======
-
-    cd ..
-    echo "Start upload"
-    uv run python -m pipeline.upload.run
-    echo "End upload"
->>>>>>> 1f982749
     ;;
   "config_test")
     uv run python -m pipeline.config_test
